--- conflicted
+++ resolved
@@ -1150,24 +1150,15 @@
     // @description('Product category')
     this.category = '';
     // @description('Minimum price')
-<<<<<<< HEAD
-    this.minPrice = 0;
-=======
     this.minPrice = 0;;
->>>>>>> e9210637
   }
 }
 
 class Response {
   constructor() {
-<<<<<<< HEAD
-    this.products = [];
-  }
-=======
 
   }
 }>;
->>>>>>> e9210637
 }
 
 // @description('Get products with optional filtering')
